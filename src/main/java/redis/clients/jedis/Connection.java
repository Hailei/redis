package redis.clients.jedis;

import java.io.Closeable;
import java.io.IOException;
import java.net.InetSocketAddress;
import java.net.Socket;
import java.net.SocketException;
import java.nio.channels.SocketChannel;
import java.util.ArrayList;
import java.util.List;

import redis.clients.jedis.Protocol.Command;
import redis.clients.jedis.exceptions.JedisConnectionException;
import redis.clients.jedis.exceptions.JedisDataException;
<<<<<<< HEAD
import redis.clients.jedis.exceptions.JedisException;
import redis.clients.util.*;
=======
import redis.clients.util.RedisInputStream;
import redis.clients.util.RedisOutputStream;
import redis.clients.util.SafeEncoder;
>>>>>>> c42965dc

public class Connection implements Closeable {
    private String host;
    private int port = Protocol.DEFAULT_PORT;
    private Socket socket;
<<<<<<< HEAD
    private SocketChannelReader channelReader;
    private SocketChannelWriter channelWriter;
    private int pipelinedCommands = 0;
=======
    private RedisOutputStream outputStream;
    private RedisInputStream inputStream;
>>>>>>> c42965dc
    private int timeout = Protocol.DEFAULT_TIMEOUT;
    private SocketChannel socketChannel;

    public SocketChannel getSocketChannel() {
	return socketChannel;
    }

    private boolean broken = false;

    public Socket getSocket() {
	return socket;
    }

    public int getTimeout() {
	return timeout;
    }

    public void setTimeout(final int timeout) {
	this.timeout = timeout;
    }

    public void setTimeoutInfinite() {
	try {
	    if (!isConnected()) {
		connect();
	    }
	    socket.setKeepAlive(true);
	    socket.setSoTimeout(0);
	} catch (SocketException ex) {
	    broken = true;
	    throw new JedisConnectionException(ex);
	}
    }

    public void rollbackTimeout() {
	try {
	    socket.setSoTimeout(timeout);
	    socket.setKeepAlive(false);
	} catch (SocketException ex) {
	    broken = true;
	    throw new JedisConnectionException(ex);
	}
    }

    public Connection(final String host) {
	super();
	this.host = host;
    }

<<<<<<< HEAD
    protected void flush() {
	try {
	    channelWriter.flush();
	} catch (IOException e) {
	    throw new JedisConnectionException(e);
	}
    }

=======
>>>>>>> c42965dc
    protected Connection sendCommand(final Command cmd, final String... args) {
	final byte[][] bargs = new byte[args.length][];
	for (int i = 0; i < args.length; i++) {
	    bargs[i] = SafeEncoder.encode(args[i]);
	}
	return sendCommand(cmd, bargs);
    }

    protected Connection sendCommand(final Command cmd, final byte[]... args) {
<<<<<<< HEAD
	connect();
	Protocol.sendCommand(channelWriter, cmd, args);
	pipelinedCommands++;
	return this;
    }

    protected Connection sendCommand(final Command cmd) {
	connect();
	Protocol.sendCommand(channelWriter, cmd, new byte[0][]);
	pipelinedCommands++;
	return this;
=======
	try {
	    connect();
	    Protocol.sendCommand(outputStream, cmd, args);
	    return this;
	} catch (JedisConnectionException ex) {
	    // Any other exceptions related to connection?
	    broken = true;
	    throw ex;
	}
    }

    protected Connection sendCommand(final Command cmd) {
	try {
	    connect();
	    Protocol.sendCommand(outputStream, cmd, new byte[0][]);
	    return this;
	} catch (JedisConnectionException ex) {
	    // Any other exceptions related to connection?
	    broken = true;
	    throw ex;
	}
>>>>>>> c42965dc
    }

    public Connection(final String host, final int port) {
	super();
	this.host = host;
	this.port = port;
    }

    public String getHost() {
	return host;
    }

    public void setHost(final String host) {
	this.host = host;
    }

    public int getPort() {
	return port;
    }

    public void setPort(final int port) {
	this.port = port;
    }

    public Connection() {

    }

    public void connect() {
	if (!isConnected()) {
	    try {
		socketChannel = SocketChannel.open();
		socket = socketChannel.socket();
		// ->@wjw_add
		socket.setReuseAddress(true);
		socket.setKeepAlive(true); // Will monitor the TCP connection is
					   // valid
		socket.setTcpNoDelay(true); // Socket buffer Whetherclosed, to
					    // ensure timely delivery of data
		socket.setSoLinger(true, 0); // Control calls close () method,
					     // the underlying socket is closed
					     // immediately
		// <-@wjw_add

		socket.connect(new InetSocketAddress(host, port), timeout);
		socket.setSoTimeout(timeout);
		socketChannel.configureBlocking(true);
		channelReader = new SocketChannelReader(socket.getChannel());
		channelWriter = new SocketChannelWriter(socket.getChannel());
	    } catch (IOException ex) {
		broken = true;
		throw new JedisConnectionException(ex);
	    }
	}
    }

    @Override
    public void close() {
	disconnect();
    }

    public void disconnect() {
	if (isConnected()) {
	    try {
		if (socketChannel.isConnected()) {
		    socketChannel.close();
		}
		if (!socket.isClosed()) {
		    socket.close();
		}
	    } catch (IOException ex) {
		broken = true;
		throw new JedisConnectionException(ex);
	    }
	}
    }

    public boolean isConnected() {
	return socket != null && socket.isBound() && !socket.isClosed()
		&& socket.isConnected() && socketChannel.isConnected()
		&& !socket.isInputShutdown() && !socket.isOutputShutdown();
    }

    protected String getStatusCodeReply() {
	flush();
<<<<<<< HEAD
	pipelinedCommands--;
	final byte[] resp = (byte[]) Protocol.read(channelReader);
=======
	final byte[] resp = (byte[]) readProtocolWithCheckingBroken();
>>>>>>> c42965dc
	if (null == resp) {
	    return null;
	} else {
	    return SafeEncoder.encode(resp);
	}
    }

    public String getBulkReply() {
	final byte[] result = getBinaryBulkReply();
	if (null != result) {
	    return SafeEncoder.encode(result);
	} else {
	    return null;
	}
    }

    public byte[] getBinaryBulkReply() {
	flush();
<<<<<<< HEAD
	pipelinedCommands--;
	return (byte[]) Protocol.read(channelReader);
=======
	return (byte[]) readProtocolWithCheckingBroken();
>>>>>>> c42965dc
    }

    public Long getIntegerReply() {
	flush();
<<<<<<< HEAD
	pipelinedCommands--;
	return (Long) Protocol.read(channelReader);
=======
	return (Long) readProtocolWithCheckingBroken();
>>>>>>> c42965dc
    }

    public List<String> getMultiBulkReply() {
	return BuilderFactory.STRING_LIST.build(getBinaryMultiBulkReply());
    }

    @SuppressWarnings("unchecked")
    public List<byte[]> getBinaryMultiBulkReply() {
	flush();
<<<<<<< HEAD
	pipelinedCommands--;
	return (List<byte[]>) Protocol.read(channelReader);
    }

    public void resetPipelinedCount() {
	pipelinedCommands = 0;
=======
	return (List<byte[]>) readProtocolWithCheckingBroken();
>>>>>>> c42965dc
    }

    @SuppressWarnings("unchecked")
    public List<Object> getRawObjectMultiBulkReply() {
<<<<<<< HEAD
	return (List<Object>) Protocol.read(channelReader);
=======
	return (List<Object>) readProtocolWithCheckingBroken();
>>>>>>> c42965dc
    }

    public List<Object> getObjectMultiBulkReply() {
	flush();
<<<<<<< HEAD
	pipelinedCommands--;
=======
>>>>>>> c42965dc
	return getRawObjectMultiBulkReply();
    }

    @SuppressWarnings("unchecked")
    public List<Long> getIntegerMultiBulkReply() {
        flush();
        return (List<Long>) Protocol.read(inputStream);
    }

    public Object getOne() {
	flush();
<<<<<<< HEAD
	pipelinedCommands--;
	return (List<Long>) Protocol.read(channelReader);
=======
	return readProtocolWithCheckingBroken();
    }

    public boolean isBroken() {
	return broken;
>>>>>>> c42965dc
    }

    protected void flush() {
	try {
	    outputStream.flush();
	} catch (IOException ex) {
	    broken = true;
	    throw new JedisConnectionException(ex);
	}
    }

    protected Object readProtocolWithCheckingBroken() {
	try {
	    return Protocol.read(inputStream);
	} catch (JedisConnectionException exc) {
	    broken = true;
	    throw exc;
	}
    }

    public List<Object> getMany(int count) {
	flush();
	List<Object> responses = new ArrayList<Object>();
	for (int i = 0; i < count; i++) {
	    try {
<<<<<<< HEAD
		all.add(Protocol.read(channelReader));
=======
		responses.add(readProtocolWithCheckingBroken());
>>>>>>> c42965dc
	    } catch (JedisDataException e) {
		responses.add(e);
	    }
	}
<<<<<<< HEAD
	return all;
    }

    public Object getOne() {
	flush();
	pipelinedCommands--;
	return Protocol.read(channelReader);
=======
	return responses;
>>>>>>> c42965dc
    }
}<|MERGE_RESOLUTION|>--- conflicted
+++ resolved
@@ -12,27 +12,14 @@
 import redis.clients.jedis.Protocol.Command;
 import redis.clients.jedis.exceptions.JedisConnectionException;
 import redis.clients.jedis.exceptions.JedisDataException;
-<<<<<<< HEAD
-import redis.clients.jedis.exceptions.JedisException;
 import redis.clients.util.*;
-=======
-import redis.clients.util.RedisInputStream;
-import redis.clients.util.RedisOutputStream;
-import redis.clients.util.SafeEncoder;
->>>>>>> c42965dc
 
 public class Connection implements Closeable {
     private String host;
     private int port = Protocol.DEFAULT_PORT;
     private Socket socket;
-<<<<<<< HEAD
     private SocketChannelReader channelReader;
     private SocketChannelWriter channelWriter;
-    private int pipelinedCommands = 0;
-=======
-    private RedisOutputStream outputStream;
-    private RedisInputStream inputStream;
->>>>>>> c42965dc
     private int timeout = Protocol.DEFAULT_TIMEOUT;
     private SocketChannel socketChannel;
 
@@ -82,7 +69,6 @@
 	this.host = host;
     }
 
-<<<<<<< HEAD
     protected void flush() {
 	try {
 	    channelWriter.flush();
@@ -91,8 +77,6 @@
 	}
     }
 
-=======
->>>>>>> c42965dc
     protected Connection sendCommand(final Command cmd, final String... args) {
 	final byte[][] bargs = new byte[args.length][];
 	for (int i = 0; i < args.length; i++) {
@@ -102,22 +86,9 @@
     }
 
     protected Connection sendCommand(final Command cmd, final byte[]... args) {
-<<<<<<< HEAD
-	connect();
-	Protocol.sendCommand(channelWriter, cmd, args);
-	pipelinedCommands++;
-	return this;
-    }
-
-    protected Connection sendCommand(final Command cmd) {
-	connect();
-	Protocol.sendCommand(channelWriter, cmd, new byte[0][]);
-	pipelinedCommands++;
-	return this;
-=======
 	try {
 	    connect();
-	    Protocol.sendCommand(outputStream, cmd, args);
+	    Protocol.sendCommand(channelWriter, cmd, args);
 	    return this;
 	} catch (JedisConnectionException ex) {
 	    // Any other exceptions related to connection?
@@ -129,14 +100,13 @@
     protected Connection sendCommand(final Command cmd) {
 	try {
 	    connect();
-	    Protocol.sendCommand(outputStream, cmd, new byte[0][]);
+	    Protocol.sendCommand(channelWriter, cmd, new byte[0][]);
 	    return this;
 	} catch (JedisConnectionException ex) {
 	    // Any other exceptions related to connection?
 	    broken = true;
 	    throw ex;
 	}
->>>>>>> c42965dc
     }
 
     public Connection(final String host, final int port) {
@@ -222,12 +192,7 @@
 
     protected String getStatusCodeReply() {
 	flush();
-<<<<<<< HEAD
-	pipelinedCommands--;
-	final byte[] resp = (byte[]) Protocol.read(channelReader);
-=======
 	final byte[] resp = (byte[]) readProtocolWithCheckingBroken();
->>>>>>> c42965dc
 	if (null == resp) {
 	    return null;
 	} else {
@@ -246,22 +211,12 @@
 
     public byte[] getBinaryBulkReply() {
 	flush();
-<<<<<<< HEAD
-	pipelinedCommands--;
-	return (byte[]) Protocol.read(channelReader);
-=======
 	return (byte[]) readProtocolWithCheckingBroken();
->>>>>>> c42965dc
     }
 
     public Long getIntegerReply() {
 	flush();
-<<<<<<< HEAD
-	pipelinedCommands--;
-	return (Long) Protocol.read(channelReader);
-=======
 	return (Long) readProtocolWithCheckingBroken();
->>>>>>> c42965dc
     }
 
     public List<String> getMultiBulkReply() {
@@ -271,68 +226,37 @@
     @SuppressWarnings("unchecked")
     public List<byte[]> getBinaryMultiBulkReply() {
 	flush();
-<<<<<<< HEAD
-	pipelinedCommands--;
-	return (List<byte[]>) Protocol.read(channelReader);
-    }
-
-    public void resetPipelinedCount() {
-	pipelinedCommands = 0;
-=======
 	return (List<byte[]>) readProtocolWithCheckingBroken();
->>>>>>> c42965dc
     }
 
     @SuppressWarnings("unchecked")
     public List<Object> getRawObjectMultiBulkReply() {
-<<<<<<< HEAD
-	return (List<Object>) Protocol.read(channelReader);
-=======
 	return (List<Object>) readProtocolWithCheckingBroken();
->>>>>>> c42965dc
     }
 
     public List<Object> getObjectMultiBulkReply() {
 	flush();
-<<<<<<< HEAD
-	pipelinedCommands--;
-=======
->>>>>>> c42965dc
 	return getRawObjectMultiBulkReply();
     }
 
     @SuppressWarnings("unchecked")
     public List<Long> getIntegerMultiBulkReply() {
         flush();
-        return (List<Long>) Protocol.read(inputStream);
+        return (List<Long>) readProtocolWithCheckingBroken();
     }
 
     public Object getOne() {
 	flush();
-<<<<<<< HEAD
-	pipelinedCommands--;
-	return (List<Long>) Protocol.read(channelReader);
-=======
 	return readProtocolWithCheckingBroken();
     }
 
     public boolean isBroken() {
 	return broken;
->>>>>>> c42965dc
-    }
-
-    protected void flush() {
-	try {
-	    outputStream.flush();
-	} catch (IOException ex) {
-	    broken = true;
-	    throw new JedisConnectionException(ex);
-	}
     }
 
     protected Object readProtocolWithCheckingBroken() {
 	try {
-	    return Protocol.read(inputStream);
+	    return Protocol.read(channelReader);
 	} catch (JedisConnectionException exc) {
 	    broken = true;
 	    throw exc;
@@ -344,25 +268,11 @@
 	List<Object> responses = new ArrayList<Object>();
 	for (int i = 0; i < count; i++) {
 	    try {
-<<<<<<< HEAD
-		all.add(Protocol.read(channelReader));
-=======
 		responses.add(readProtocolWithCheckingBroken());
->>>>>>> c42965dc
 	    } catch (JedisDataException e) {
 		responses.add(e);
 	    }
 	}
-<<<<<<< HEAD
-	return all;
-    }
-
-    public Object getOne() {
-	flush();
-	pipelinedCommands--;
-	return Protocol.read(channelReader);
-=======
 	return responses;
->>>>>>> c42965dc
     }
 }