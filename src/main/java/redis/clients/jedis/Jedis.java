--- conflicted
+++ resolved
@@ -2797,15 +2797,10 @@
     }
 
     private Object getEvalResult() {
-<<<<<<< HEAD
 	return evalResult(client.getOne());
     }
 
     private Object evalResult(Object result) {
-=======
-	Object result = client.getOne();
-
->>>>>>> 51a4bf9a
 	if (result instanceof byte[])
 	    return SafeEncoder.encode((byte[]) result);
 
