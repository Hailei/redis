package redis.clients.jedis;

import java.io.IOException;
import java.util.ArrayList;
import java.util.List;

import redis.clients.jedis.exceptions.JedisAskDataException;
import redis.clients.jedis.exceptions.JedisClusterException;
import redis.clients.jedis.exceptions.JedisConnectionException;
import redis.clients.jedis.exceptions.JedisDataException;
import redis.clients.jedis.exceptions.JedisMovedDataException;
import redis.clients.util.*;

public final class Protocol {

    private static final String ASK_RESPONSE = "ASK";
    private static final String MOVED_RESPONSE = "MOVED";
    private static final String CLUSTERDOWN_RESPONSE = "CLUSTERDOWN";
    public static final int DEFAULT_PORT = 6379;
    public static final int DEFAULT_SENTINEL_PORT = 26379;
    public static final int DEFAULT_TIMEOUT = 2000;
    public static final int DEFAULT_DATABASE = 0;

    public static final String CHARSET = "UTF-8";

    public static final byte DOLLAR_BYTE = '$';
    public static final byte ASTERISK_BYTE = '*';
    public static final byte PLUS_BYTE = '+';
    public static final byte MINUS_BYTE = '-';
    public static final byte COLON_BYTE = ':';

    public static final String SENTINEL_MASTERS = "masters";
    public static final String SENTINEL_GET_MASTER_ADDR_BY_NAME = "get-master-addr-by-name";
    public static final String SENTINEL_RESET = "reset";
    public static final String SENTINEL_SLAVES = "slaves";
    public static final String SENTINEL_FAILOVER = "failover";
    public static final String SENTINEL_MONITOR = "monitor";
    public static final String SENTINEL_REMOVE = "remove";
    public static final String SENTINEL_SET = "set";

    public static final String CLUSTER_NODES = "nodes";
    public static final String CLUSTER_MEET = "meet";
    public static final String CLUSTER_ADDSLOTS = "addslots";
    public static final String CLUSTER_DELSLOTS = "delslots";
    public static final String CLUSTER_INFO = "info";
    public static final String CLUSTER_GETKEYSINSLOT = "getkeysinslot";
    public static final String CLUSTER_SETSLOT = "setslot";
    public static final String CLUSTER_SETSLOT_NODE = "node";
    public static final String CLUSTER_SETSLOT_MIGRATING = "migrating";
    public static final String CLUSTER_SETSLOT_IMPORTING = "importing";
<<<<<<< HEAD
    public static final String PUBSUB_CHANNELS = "channels";
=======
    public static final String CLUSTER_SETSLOT_STABLE = "stable";
    public static final String CLUSTER_FORGET = "forget";
    public static final String CLUSTER_FLUSHSLOT = "flushslots";
    public static final String CLUSTER_KEYSLOT = "keyslot";
    public static final String CLUSTER_COUNTKEYINSLOT = "countkeysinslot";
    public static final String CLUSTER_SAVECONFIG = "saveconfig";
    public static final String CLUSTER_REPLICATE = "replicate";
    public static final String CLUSTER_SLAVES = "slaves";
    public static final String CLUSTER_FAILOVER = "failover";
    public static final String CLUSTER_SLOTS = "slots";
    public static final String PUBSUB_CHANNELS= "channels";
>>>>>>> c42965dc
    public static final String PUBSUB_NUMSUB = "numsub";
    public static final String PUBSUB_NUM_PAT = "numpat";

    private Protocol() {
	// this prevent the class from instantiation
    }

    public static void sendCommand(final SocketChannelWriter scw,
	    final Command command, final byte[]... args) {
	sendCommand(scw, command.raw, args);
    }

    private static void sendCommand(final SocketChannelWriter scw,
	    final byte[] command, final byte[]... args) {
	try {
	    scw.write(ASTERISK_BYTE);
	    scw.writeIntCrLf(args.length + 1);
	    scw.write(DOLLAR_BYTE);
	    scw.writeIntCrLf(command.length);
	    scw.write(command);
	    scw.writeCrLf();

	    for (final byte[] arg : args) {
		scw.write(DOLLAR_BYTE);
		scw.writeIntCrLf(arg.length);
		scw.write(arg);
		scw.writeCrLf();
	    }
	} catch (IOException e) {
	    throw new JedisConnectionException(e);
	}
    }

    private static void processError(final SocketChannelReader scr) {
	String message = scr.readLine();
	// TODO: I'm not sure if this is the best way to do this.
	// Maybe Read only first 5 bytes instead?
	if (message.startsWith(MOVED_RESPONSE)) {
	    String[] movedInfo = parseTargetHostAndSlot(message);
	    throw new JedisMovedDataException(message, new HostAndPort(
		    movedInfo[1], Integer.valueOf(movedInfo[2])),
		    Integer.valueOf(movedInfo[0]));
	} else if (message.startsWith(ASK_RESPONSE)) {
	    String[] askInfo = parseTargetHostAndSlot(message);
	    throw new JedisAskDataException(message, new HostAndPort(
		    askInfo[1], Integer.valueOf(askInfo[2])),
		    Integer.valueOf(askInfo[0]));
	} else if (message.startsWith(CLUSTERDOWN_RESPONSE)) {
	    throw new JedisClusterException(message);
	}
	throw new JedisDataException(message);
    }

    private static String[] parseTargetHostAndSlot(
	    String clusterRedirectResponse) {
	String[] response = new String[3];
	String[] messageInfo = clusterRedirectResponse.split(" ");
	String[] targetHostAndPort = messageInfo[2].split(":");
	response[0] = messageInfo[1];
	response[1] = targetHostAndPort[0];
	response[2] = targetHostAndPort[1];
	return response;
    }

    private static Object process(final SocketChannelReader scr) {
	try {
	    byte b = scr.readByte();
	    if (b == MINUS_BYTE) {
		processError(scr);
	    } else if (b == ASTERISK_BYTE) {
		return processMultiBulkReply(scr);
	    } else if (b == COLON_BYTE) {
		return processInteger(scr);
	    } else if (b == DOLLAR_BYTE) {
		return processBulkReply(scr);
	    } else if (b == PLUS_BYTE) {
		return processStatusCodeReply(scr);
	    } else {
		throw new JedisConnectionException("Unknown reply: " + (char) b);
	    }
	} catch (IOException e) {
	    throw new JedisConnectionException(e);
	}
	return null;
    }

    private static byte[] processStatusCodeReply(final SocketChannelReader scr) {
	return SafeEncoder.encode(scr.readLine());
    }

    private static byte[] processBulkReply(final SocketChannelReader scr) {
	int len = Integer.parseInt(scr.readLine());
	if (len == -1) {
	    return null;
	}
	byte[] read = new byte[len];
	int offset = 0;
	try {
	    while (offset < len) {
		int size = scr.read(read, offset, (len - offset));
		if (size == -1)
		    throw new JedisConnectionException(
			    "It seems like server has closed the connection.");
		offset += size;
	    }
	    // read 2 more bytes for the command delimiter
	    scr.readByte();
	    scr.readByte();
	} catch (IOException e) {
	    throw new JedisConnectionException(e);
	}

	return read;
    }

    private static Long processInteger(final SocketChannelReader scr) {
	String num = scr.readLine();
	return Long.valueOf(num);
    }

    private static List<Object> processMultiBulkReply(
	    final SocketChannelReader scr) {
	int num = Integer.parseInt(scr.readLine());
	if (num == -1) {
	    return null;
	}
	List<Object> ret = new ArrayList<Object>(num);
	for (int i = 0; i < num; i++) {
	    try {
		ret.add(process(scr));
	    } catch (JedisDataException e) {
		ret.add(e);
	    }
	}
	return ret;
    }

    public static Object read(final SocketChannelReader scr) {
	return process(scr);
    }

    public static byte[] toByteArray(final boolean value) {
	return toByteArray(value ? 1 : 0);
    }

    public static byte[] toByteArray(final int value) {
	return SafeEncoder.encode(String.valueOf(value));
    }

    public static byte[] toByteArray(final long value) {
	return SafeEncoder.encode(String.valueOf(value));
    }

    public static byte[] toByteArray(final double value) {
	return SafeEncoder.encode(String.valueOf(value));
    }

    public static enum Command {
	PING, SET, GET, QUIT, EXISTS, DEL, TYPE, FLUSHDB, KEYS, RANDOMKEY, RENAME, RENAMENX, RENAMEX, DBSIZE, EXPIRE, EXPIREAT, TTL, SELECT, MOVE, FLUSHALL, GETSET, MGET, SETNX, SETEX, MSET, MSETNX, DECRBY, DECR, INCRBY, INCR, APPEND, SUBSTR, HSET, HGET, HSETNX, HMSET, HMGET, HINCRBY, HEXISTS, HDEL, HLEN, HKEYS, HVALS, HGETALL, RPUSH, LPUSH, LLEN, LRANGE, LTRIM, LINDEX, LSET, LREM, LPOP, RPOP, RPOPLPUSH, SADD, SMEMBERS, SREM, SPOP, SMOVE, SCARD, SISMEMBER, SINTER, SINTERSTORE, SUNION, SUNIONSTORE, SDIFF, SDIFFSTORE, SRANDMEMBER, ZADD, ZRANGE, ZREM, ZINCRBY, ZRANK, ZREVRANK, ZREVRANGE, ZCARD, ZSCORE, MULTI, DISCARD, EXEC, WATCH, UNWATCH, SORT, BLPOP, BRPOP, AUTH, SUBSCRIBE, PUBLISH, UNSUBSCRIBE, PSUBSCRIBE, PUNSUBSCRIBE, PUBSUB, ZCOUNT, ZRANGEBYSCORE, ZREVRANGEBYSCORE, ZREMRANGEBYRANK, ZREMRANGEBYSCORE, ZUNIONSTORE, ZINTERSTORE, SAVE, BGSAVE, BGREWRITEAOF, LASTSAVE, SHUTDOWN, INFO, MONITOR, SLAVEOF, CONFIG, STRLEN, SYNC, LPUSHX, PERSIST, RPUSHX, ECHO, LINSERT, DEBUG, BRPOPLPUSH, SETBIT, GETBIT, BITPOS, SETRANGE, GETRANGE, EVAL, EVALSHA, SCRIPT, SLOWLOG, OBJECT, BITCOUNT, BITOP, SENTINEL, DUMP, RESTORE, PEXPIRE, PEXPIREAT, PTTL, INCRBYFLOAT, PSETEX, CLIENT, TIME, MIGRATE, HINCRBYFLOAT, SCAN, HSCAN, SSCAN, ZSCAN, WAIT, CLUSTER, ASKING, PFADD, PFCOUNT, PFMERGE;

	public final byte[] raw;

	Command() {
	    raw = SafeEncoder.encode(this.name());
	}
    }

    public static enum Keyword {
	AGGREGATE, ALPHA, ASC, BY, DESC, GET, LIMIT, MESSAGE, NO, NOSORT, PMESSAGE, PSUBSCRIBE, PUNSUBSCRIBE, OK, ONE, QUEUED, SET, STORE, SUBSCRIBE, UNSUBSCRIBE, WEIGHTS, WITHSCORES, RESETSTAT, RESET, FLUSH, EXISTS, LOAD, KILL, LEN, REFCOUNT, ENCODING, IDLETIME, AND, OR, XOR, NOT, GETNAME, SETNAME, LIST, MATCH, COUNT;
	public final byte[] raw;

	Keyword() {
	    raw = SafeEncoder.encode(this.name().toLowerCase());
	}
    }
}<|MERGE_RESOLUTION|>--- conflicted
+++ resolved
@@ -48,9 +48,6 @@
     public static final String CLUSTER_SETSLOT_NODE = "node";
     public static final String CLUSTER_SETSLOT_MIGRATING = "migrating";
     public static final String CLUSTER_SETSLOT_IMPORTING = "importing";
-<<<<<<< HEAD
-    public static final String PUBSUB_CHANNELS = "channels";
-=======
     public static final String CLUSTER_SETSLOT_STABLE = "stable";
     public static final String CLUSTER_FORGET = "forget";
     public static final String CLUSTER_FLUSHSLOT = "flushslots";
@@ -62,7 +59,6 @@
     public static final String CLUSTER_FAILOVER = "failover";
     public static final String CLUSTER_SLOTS = "slots";
     public static final String PUBSUB_CHANNELS= "channels";
->>>>>>> c42965dc
     public static final String PUBSUB_NUMSUB = "numsub";
     public static final String PUBSUB_NUM_PAT = "numpat";
 
