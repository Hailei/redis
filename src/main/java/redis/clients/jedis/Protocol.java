package redis.clients.jedis;

import redis.clients.util.RedisInputStream;
import redis.clients.util.RedisOutputStream;

import java.io.*;
import java.util.ArrayList;
import java.util.List;

import static redis.clients.util.RedisOutputStream.CHARSET;

public final class Protocol {

    public static final int DEFAULT_PORT = 6379;

    public static final byte DOLLAR_BYTE = '$';
    public static final byte ASTERISK_BYTE = '*';
    public static final byte PLUS_BYTE = '+';
    public static final byte MINUS_BYTE = '-';
    public static final byte COLON_BYTE = ':';

    public void sendCommand(RedisOutputStream os, String name, String... args) {
        try {
            os.write(ASTERISK_BYTE);
            os.writeIntCrLf(args.length + 1);
            os.write(DOLLAR_BYTE);
            os.writeIntCrLf(name.length());
            os.writeAsciiCrLf(name);

            for (String str : args) {
                os.write(DOLLAR_BYTE);
                final int size = RedisOutputStream.utf8Length(str);
                os.writeIntCrLf(size);
                if (size == str.length())
                    os.writeAsciiCrLf(str);
                else {
                    os.writeUtf8CrLf(str);
                }
            }
            os.flush();
        } catch (IOException e) {
            throw new JedisException(e);
        }
    }

    private void processError(RedisInputStream is) {
        String message = is.readLine();
        throw new JedisException(message);
    }

    private Object process(RedisInputStream is) {
        try {
            byte b = is.readByte();
            if (b == MINUS_BYTE) {
                processError(is);
            } else if (b == ASTERISK_BYTE) {
                return processMultiBulkReply(is);
            } else if (b == COLON_BYTE) {
                return processInteger(is);
            } else if (b == DOLLAR_BYTE) {
                return processBulkReply(is);
            } else if (b == PLUS_BYTE) {
                return processStatusCodeReply(is);
            } else {
                throw new JedisException("Unknown reply: " + (char) b);
            }
        } catch (IOException e) {
            throw new JedisException(e);
        }
        return null;
    }

    private String processStatusCodeReply(RedisInputStream is) {
        return is.readLine();
    }

<<<<<<< HEAD
    private Object processBulkReply(DataInputStream is) {
	int len = Integer.parseInt(readLine(is));
	if (len == -1) {
	    return null;
	}
	byte[] read = new byte[len];
	int offset = 0;
	try {
		while(offset < len) {
		    offset += is.read(read, offset, (len - offset));
		}
	    // read 2 more bytes for the command delimiter
	    is.read();
	    is.read();
	} catch (IOException e) {
	    throw new JedisException(e);
	}

	return new String(read, CHARSET);
=======
    private String processBulkReply(RedisInputStream is) {
        int len = Integer.parseInt(is.readLine());
        if (len == -1) {
            return null;
        }
        byte[] read = new byte[len];
        int offset = 0;
        try {
            while (offset < len) {
                offset += is.read(read, offset, (len - offset));
            }
            // read 2 more bytes for the command delimiter
            is.readByte();
            is.readByte();
        } catch (IOException e) {
            throw new JedisException(e);
        }

        return new String(read, CHARSET);
>>>>>>> f9e7887e
    }

    private Integer processInteger(RedisInputStream is) {
        String num = is.readLine();
        return Integer.valueOf(num);
    }

    private List<Object> processMultiBulkReply(RedisInputStream is) {
        int num = Integer.parseInt(is.readLine());
        if (num == -1) {
            return null;
        }
        List<Object> ret = new ArrayList<Object>(num);
        for (int i = 0; i < num; i++) {
            ret.add(process(is));
        }
        return ret;
    }

    public Object read(RedisInputStream is) {
        return process(is);
    }
}<|MERGE_RESOLUTION|>--- conflicted
+++ resolved
@@ -74,27 +74,6 @@
         return is.readLine();
     }
 
-<<<<<<< HEAD
-    private Object processBulkReply(DataInputStream is) {
-	int len = Integer.parseInt(readLine(is));
-	if (len == -1) {
-	    return null;
-	}
-	byte[] read = new byte[len];
-	int offset = 0;
-	try {
-		while(offset < len) {
-		    offset += is.read(read, offset, (len - offset));
-		}
-	    // read 2 more bytes for the command delimiter
-	    is.read();
-	    is.read();
-	} catch (IOException e) {
-	    throw new JedisException(e);
-	}
-
-	return new String(read, CHARSET);
-=======
     private String processBulkReply(RedisInputStream is) {
         int len = Integer.parseInt(is.readLine());
         if (len == -1) {
@@ -114,7 +93,6 @@
         }
 
         return new String(read, CHARSET);
->>>>>>> f9e7887e
     }
 
     private Integer processInteger(RedisInputStream is) {
